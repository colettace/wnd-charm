"""
~~~~~~~~~~~~~~~~~~~~~~~~~~~~~~~~~~~~~~~~~~~~~~~~~~~~~~~~~~~~~~~~~~~~~~~~~~~~~~~
                                                                               
 Copyright (C) 2015 National Institutes of Health 

    This library is free software; you can redistribute it and/or              
    modify it under the terms of the GNU Lesser General Public                 
    License as published by the Free Software Foundation; either               
    version 2.1 of the License, or (at your option) any later version.         
                                                                               
    This library is distributed in the hope that it will be useful,            
    but WITHOUT ANY WARRANTY; without even the implied warranty of             
    MERCHANTABILITY or FITNESS FOR A PARTICULAR PURPOSE.  See the GNU          
    Lesser General Public License for more details.                            
                                                                               
    You should have received a copy of the GNU Lesser General Public           
    License along with this library; if not, write to the Free Software        
    Foundation, Inc., 59 Temple Place, Suite 330, Boston, MA  02111-1307  USA  
                                                                               
~~~~~~~~~~~~~~~~~~~~~~~~~~~~~~~~~~~~~~~~~~~~~~~~~~~~~~~~~~~~~~~~~~~~~~~~~~~~~~~
                                                                               
~~~~~~~~~~~~~~~~~~~~~~~~~~~~~~~~~~~~~~~~~~~~~~~~~~~~~~~~~~~~~~~~~~~~~~~~~~~~~~~
 Written by:  Christopher Coletta (github.com/colettace)
~~~~~~~~~~~~~~~~~~~~~~~~~~~~~~~~~~~~~~~~~~~~~~~~~~~~~~~~~~~~~~~~~~~~~~~~~~~~~~~"""

import sys
if sys.version_info < (2, 7):
    import unittest2 as unittest
else:
    import unittest

from wndcharm.FeatureVector import FeatureVector, GenerateFeatureComputationPlan, \
        IncompleteFeatureSetError
from wndcharm.utils import compare

from os.path import dirname, sep, realpath, join, abspath, splitext, basename
from tempfile import mkdtemp
from shutil import rmtree

pychrm_test_dir = dirname( realpath( __file__ ) ) #WNDCHARM_HOME/tests/pywndchrm_tests
wndchrm_test_dir = join( dirname( pychrm_test_dir ), 'wndchrm_tests' )

test_dir = wndchrm_test_dir

class TestFeatureCalculation( unittest.TestCase ):
    """Feature Calculation"""

    sig_file_path = join( test_dir,'010067_301x300-l_precalculated.sig' )
    test_tif_path = join( test_dir,'010067_301x300.tif' )

    # An alternate target for sig calculation:
    # sig_file = os.path.join (test_dir,'t1_s01_c05_ij-l_precalculated.sig')
    # test_tif = os.path.join (test_dir,'t1_s01_c05_ij.tif')

    # --------------------------------------------------------------------------
    @unittest.skip('')
    def test_ProfileLargeFeatureSet( self ):
        """Profiling for calculating sigs"""

        import cProfile
        import tempfile
        import pstats
        prof = tempfile.NamedTemporaryFile()
        cmd = 'FeatureVector( source_filepath="{0}", long=True ).GenerateFeatures()'.format( self.test_tif_path )
        cProfile.run( cmd, prof.name, 'time')
        p = pstats.Stats(prof.name)
        p.sort_stats('time').print_stats(5)
        prof.close()

#Loaded features from file /Users/chris/src/wnd-charm/tests/wndchrm_tests/010067_301x300-l_precalculated.sig
#.Fri Jan 23 15:15:35 2015    /var/folders/cr/vsd9_15x6xbc3np6rvx12mqm0000gp/T/tmpf7Oof0
#
#         17595 function calls in 14.956 seconds
#
#   Ordered by: internal time
#   List reduced from 55 to 5 due to restriction <5>
#
#   ncalls  tottime  percall  cumtime  percall filename:lineno(function)
#   ncalls  tottime  percall  cumtime  percall filename:lineno(function)
#        1   14.926   14.926   14.926   14.926 {_wndcharm.FeatureComputationPlanExecutor_run}
#        1    0.005    0.005   14.956   14.956 <string>:1(<module>)
#     2920    0.004    0.000    0.004    0.000 {_wndcharm.SwigPyIterator_next}
#     2922    0.004    0.000    0.004    0.000 {method 'format' of 'str' objects}
#        1    0.003    0.003   14.951   14.951 /Users/chris/src/wnd-charm/build/lib.macosx-10.9-x86_64-2.7/wndcharm/FeatureSet.py:1126(GenerateFeatures)

    # --------------------------------------------------------------------------
    @unittest.skip('')
    def test_LargeFeatureSetGrayscale( self ):
        """Large feature set, grayscale image"""
        reference_sample = FeatureVector.NewFromSigFile( self.sig_file_path,
            image_path=self.test_tif_path )

        target_sample = FeatureVector( source_filepath=self.test_tif_path,
            long=True).GenerateFeatures( write_to_disk=False )

#        This doesn't work since the ranges of features are so wide
#        Tried using relative tolerance, but no dice:
#        from numpy.testing import assert_allclose
#        assert_allclose( reference_sample.values, target_sample.values, rtol=1e-3 )

        # Remember we're reading these values in from strings. and the ranges are so wide
        # you only have 6 sig figs. Better apples to apples comparison is to 
        # compare strings.
        self.assertTrue( compare( target_sample.values, reference_sample.values ) )

    # --------------------------------------------------------------------------
    @unittest.skip('')
    def test_LoadSubsetFromFile( self ):
        """Calculate one feature family, store to sig, load sig, and use to create larger fs"""

        img_filename = "lymphoma_eosin_channel_MCL_test_img_sj-05-3362-R2_001_E.tif"
        orig_img_filepath = pychrm_test_dir + sep + img_filename

        full_list = list( ('Pixel Intensity Statistics () [3]',
                'Pixel Intensity Statistics (Fourier ()) [3]',) )

        tempdir = mkdtemp()

        from shutil import copy
        
        try:
            # copy the tiff to the tempdir so the .sig files end up there too
            copy( orig_img_filepath, tempdir )
            input_img_path = tempdir + sep + img_filename

            kwargs = {}
            kwargs[ 'source_filepath' ] = input_img_path
            kwargs[ 'tile_num_cols' ] = 6
            kwargs[ 'tile_num_rows' ] = 5
            kwargs[ 'tiling_scheme' ] = '5x6'
            kwargs[ 'tile_col_index' ] = 0
            kwargs[ 'tile_row_index' ] = 0
            kwargs[ 'feature_names' ] = full_list[1:]

            fv1 = FeatureVector( **kwargs ).GenerateFeatures(quiet=False)

            # modify the sig value and write to sig file to make sure subsequent loading
            # used the value from disk and not recalculated it:
            fv1.values[0] = -9999
            fv1.ToSigFile(quiet=False)

            # Now, ask for more features:
            kwargs[ 'feature_names' ] = full_list
            fv2 = FeatureVector( **kwargs )
            with self.assertRaises( IncompleteFeatureSetError ):
                fv2.LoadSigFile()

            #import pdb; pdb.set_trace()
            fv2.GenerateFeatures()
            #self.assertEqual( fv1.values[0], fv2.values[0] )

        finally:
            rmtree( tempdir )

    @unittest.skip('')
    def test_FeatureComputationFromROI( self ):
        """Specify bounding box to FeatureVector, calc features, then compare
        with C++ implementation-calculated feats."""

        # orig image lymphoma_eosin_channel_MCL_test_img_sj-05-3362-R2_001_E.tif
        # has size=1388x1040
        # WND-CHARM command line specifies via -tCxR param
        # where C is columns and R is rows, ergo 5 rows, 6 cols = -t6x5
        # tile dims => w=1388/6 cols = 231.33px wide, h=1040/5 rows = 208 px tall
        ROI_width = 231
        ROI_height = 208

        # Inflate the zipped test fit into a temp file
        tempdir = mkdtemp()
 
        try:
            import zipfile
            reference_sigs = pychrm_test_dir + sep + 'lymphoma_eosin_channel_MCL_test_img_sj-05-3362-R2_001_E_t6x5_REFERENCE_SIGFILES.zip'
            zf = zipfile.ZipFile( reference_sigs, mode='r' )
            zf.extractall( tempdir )

            img_filename = "lymphoma_eosin_channel_MCL_test_img_sj-05-3362-R2_001_E.tif"
            orig_img_filepath = pychrm_test_dir + sep + img_filename

            from shutil import copy

            # copy the tiff to the tempdir so the .sig files end up there too
            copy( orig_img_filepath, tempdir )
            input_image_path = tempdir + sep + img_filename

            kwargs = {}
            kwargs[ 'name' ] = img_filename
            kwargs[ 'source_filepath' ] = input_image_path
            #kwargs[ 'feature_names' ] = fw.feature_names
            #kwargs[ 'feature_computation_plan' ] = comp_plan
            kwargs[ 'long' ] = True

            kwargs[ 'x' ] = 0
            kwargs[ 'y' ] = 0
            kwargs[ 'w' ] = ROI_width
            kwargs[ 'h' ] = ROI_height

            kwargs[ 'sample_group_id' ] = 0

            top_left_tile_feats = FeatureVector( **kwargs ).GenerateFeatures( quiet=False, write_to_disk=False )
            top_left_tile_reference_feats = FeatureVector.NewFromSigFile( tempdir + sep + 'lymphoma_eosin_channel_MCL_test_img_sj-05-3362-R2_001_E-t6x5_0_0-l.sig' ) 

            # Remember we're reading these values in from strings. and the ranges are so wide
            # you only have 6 sig figs. Better apples to apples comparison is to
            # compare strings.
            self.assertEqual( top_left_tile_feats.feature_names, top_left_tile_reference_feats.feature_names )
            self.assertTrue( compare( top_left_tile_feats.values, top_left_tile_reference_feats.values ) )

            kwargs[ 'x' ] = 1155
            kwargs[ 'y' ] = 832

            bot_right_tile_feats = FeatureVector( **kwargs ).GenerateFeatures( quiet=False, write_to_disk=False )
            bot_right_tile_reference_feats = FeatureVector.NewFromSigFile( tempdir + sep + 'lymphoma_eosin_channel_MCL_test_img_sj-05-3362-R2_001_E-t6x5_5_4-l.sig' ) 

            self.assertEqual( bot_right_tile_feats.feature_names, bot_right_tile_reference_feats.feature_names )
            self.assertTrue( compare( bot_right_tile_feats.values, bot_right_tile_reference_feats.values ) )

        finally:
            rmtree( tempdir )

from wndcharm.FeatureSpace import FeatureSpace
from wndcharm.FeatureWeights import FisherFeatureWeights
from wndcharm.SingleSamplePrediction import SingleSampleClassification
from wndcharm.FeatureSpacePrediction import FeatureSpaceClassification
from wndcharm.utils import SampleImageTiles

from sys import exit
import numpy as np

class TestSlidingWindow( unittest.TestCase ):

<<<<<<< HEAD
=======
    #@unittest.skip("SampleImageTiles.sample() isn't working quite right, just use ROI on FeatureVector")
>>>>>>> e8fbad4b
    def test_HeatMap_w_FeatureComputationPlan( self ):
        """Classification results using SampleImageTiles method and FOF should be the same.
        """

        # chris@NIA-LG-01778617 ~/src/wnd-charm/tests/pywndcharm_tests
        # $ tiffinfo lymphoma_eosin_channel_MCL_test_img_sj-05-3362-R2_001_E.tif
        # TIFF Directory at offset 0x18ea9c (1632924)
        #   Photometric Interpretation: min-is-black
        #   Samples/Pixel: 1
        #   Rows/Strip: 5
        #   Planar Configuration: single image plane

        # WND-CHARM command line specifies via -tCxR param
        # where C is columns and R is rows, ergo 5 rows, 6 cols = -t6x5
        # tile dims => w=1388/6 cols = 231.33px wide, h=1040/5 rows = 208 px tall
        scan_x = 231
        scan_y = 208

        #num_features = 200

        # Inflate the zipped test fit into a temp file
        tempdir = mkdtemp()
        
        try:
            import zipfile
            reference_sigs = pychrm_test_dir + sep + 'lymphoma_eosin_channel_MCL_test_img_sj-05-3362-R2_001_E_t6x5_REFERENCE_SIGFILES.zip'
            zf = zipfile.ZipFile( reference_sigs, mode='r' )
            zf.extractall( tempdir )

            img_filename = "lymphoma_eosin_channel_MCL_test_img_sj-05-3362-R2_001_E.tif"
            orig_img_filepath = pychrm_test_dir + sep + img_filename

            from shutil import copy

            # copy the tiff to the tempdir so the .sig files end up there too
            copy( orig_img_filepath, tempdir )
            input_image_path = tempdir + sep + img_filename

            # create the tile image iterator
            image_iter = SampleImageTiles( input_image_path, scan_x, scan_y, True)
            print "Number of samples = " + str( image_iter.samples )

            base, ext = splitext( input_image_path )

            # Just grab the first tile:
<<<<<<< HEAD
            import pdb; pdb.set_trace()
            tile_cropped_px_plane = image_iter.next()
=======
            #import pdb; pdb.set_trace()
            tile_cropped_px_plane = image_iter.sample()
>>>>>>> e8fbad4b

            kwargs = {}
            kwargs[ 'name' ] = input_image_path
            kwargs[ 'source_filepath' ] = tile_cropped_px_plane
            #kwargs[ 'feature_names' ] = fw.feature_names
            #kwargs[ 'feature_computation_plan' ] = comp_plan
            kwargs[ 'long' ] = True
            kwargs[ 'tile_num_cols' ] = image_iter.tiles_x
            kwargs[ 'tile_num_rows' ] = image_iter.tiles_y
            kwargs[ 'tiling_scheme' ] = '{0}x{1}'.format( image_iter.tiles_x, image_iter.tiles_y )
            kwargs[ 'tile_col_index' ] = image_iter.current_col
            kwargs[ 'tile_row_index' ] = image_iter.current_row
            kwargs[ 'sample_group_id' ] = 0

            top_left_tile_feats = FeatureVector( **kwargs ).GenerateFeatures( quiet=False, write_to_disk=False )

            top_left_tile_reference_feats = FeatureVector.NewFromSigFile( tempdir + sep + 'sj-05-3362-R2_001_E-t6x5_0_0-l.sig' )

            # Remember we're reading these values in from strings. and the ranges are so wide
            # you only have 6 sig figs. Better apples to apples comparison is to
            # compare strings.
            self.assertTrue( compare( top_left_tile_feats.values, top_left_tile_reference_feats.values ) )

            # Setting feature_names initiates the feature reduce from
            # the larger set of features that comes back from computation
            #kwargs[ 'feature_names' ] = fw.feature_names
            # if these are set, then the code will try to take a ROI of a ROI:
            #kwargs[ 'x' ] = image_iter.current_x
            #kwargs[ 'y' ] = image_iter.current_y
            #kwargs[ 'w' ] = image_iter.tile_width
            #kwargs[ 'h' ] = image_iter.tile_height

        finally:
            rmtree( tempdir )


if __name__ == '__main__':
    unittest.main()<|MERGE_RESOLUTION|>--- conflicted
+++ resolved
@@ -76,7 +76,6 @@
 #   List reduced from 55 to 5 due to restriction <5>
 #
 #   ncalls  tottime  percall  cumtime  percall filename:lineno(function)
-#   ncalls  tottime  percall  cumtime  percall filename:lineno(function)
 #        1   14.926   14.926   14.926   14.926 {_wndcharm.FeatureComputationPlanExecutor_run}
 #        1    0.005    0.005   14.956   14.956 <string>:1(<module>)
 #     2920    0.004    0.000    0.004    0.000 {_wndcharm.SwigPyIterator_next}
@@ -229,10 +228,6 @@
 
 class TestSlidingWindow( unittest.TestCase ):
 
-<<<<<<< HEAD
-=======
-    #@unittest.skip("SampleImageTiles.sample() isn't working quite right, just use ROI on FeatureVector")
->>>>>>> e8fbad4b
     def test_HeatMap_w_FeatureComputationPlan( self ):
         """Classification results using SampleImageTiles method and FOF should be the same.
         """
@@ -240,6 +235,9 @@
         # chris@NIA-LG-01778617 ~/src/wnd-charm/tests/pywndcharm_tests
         # $ tiffinfo lymphoma_eosin_channel_MCL_test_img_sj-05-3362-R2_001_E.tif
         # TIFF Directory at offset 0x18ea9c (1632924)
+        #   Image Width: 1388 Image Length: 1040
+        #   Bits/Sample: 8
+        #   Compression Scheme: LZW
         #   Photometric Interpretation: min-is-black
         #   Samples/Pixel: 1
         #   Rows/Strip: 5
@@ -278,13 +276,8 @@
             base, ext = splitext( input_image_path )
 
             # Just grab the first tile:
-<<<<<<< HEAD
             import pdb; pdb.set_trace()
             tile_cropped_px_plane = image_iter.next()
-=======
-            #import pdb; pdb.set_trace()
-            tile_cropped_px_plane = image_iter.sample()
->>>>>>> e8fbad4b
 
             kwargs = {}
             kwargs[ 'name' ] = input_image_path
